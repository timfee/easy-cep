--- conflicted
+++ resolved
@@ -17,14 +17,11 @@
       "https://cloudidentity.googleapis.com/v1/inboundSamlSsoProfiles",
     SsoAssignments:
       "https://cloudidentity.googleapis.com/v1/inboundSsoAssignments",
-<<<<<<< HEAD
     SamlProfile: (profileId: string) =>
       `https://cloudidentity.googleapis.com/v1/${profileId}`,
     SamlProfileCredentials: (profileId: string) =>
       `https://cloudidentity.googleapis.com/v1/${profileId}/idpCredentials:add`
-=======
     SiteVerification: "https://www.googleapis.com/siteVerification/v1"
->>>>>>> 99c80799
   },
   GoogleAuth: {
     Authorize: "https://accounts.google.com/o/oauth2/v2/auth",
