import { runStep, undoStep } from "@/lib/workflow/engine";
import { generateSecurePassword } from "@/lib/workflow/utils/password";
import { randomBytes } from "crypto";
import { StepId, Var } from "@/types";
import { jest } from "@jest/globals";
import fs from "fs";
import path from "path";
import { fileURLToPath } from "url";
<<<<<<< HEAD
import crypto from "crypto";
=======
import crypto from "node:crypto";
>>>>>>> ec7fc05a
import {
  cleanupGoogleEnvironment,
  cleanupMicrosoftEnvironment
} from "../../scripts/e2e-setup";

const __dirname = path.dirname(fileURLToPath(import.meta.url));

jest.setTimeout(30000); // Increase timeout for API calls

// Load tokens from files if not in env
const googleTokenPath = path.join(__dirname, "../../google_bearer.token");
if (!process.env.TEST_GOOGLE_BEARER_TOKEN && fs.existsSync(googleTokenPath)) {
  process.env.TEST_GOOGLE_BEARER_TOKEN = fs
    .readFileSync(googleTokenPath, "utf8")
    .trim();
}

const msTokenPath = path.join(__dirname, "../../microsoft_bearer.token");
if (!process.env.TEST_MS_BEARER_TOKEN && fs.existsSync(msTokenPath)) {
  process.env.TEST_MS_BEARER_TOKEN = fs
    .readFileSync(msTokenPath, "utf8")
    .trim();
}

if (
  process.env.SKIP_E2E === "1"
  || !process.env.TEST_GOOGLE_BEARER_TOKEN
  || !process.env.TEST_MS_BEARER_TOKEN
) {
  test.skip("e2e", () => {
    console.warn(
      "E2E tests require TEST_GOOGLE_BEARER_TOKEN and TEST_MS_BEARER_TOKEN; skipping."
    );
  });
} else {
  describe("Workflow Live E2E", () => {
    // Clean environment before ALL tests
    beforeAll(async () => {
      console.log("\uD83E\uDDF9 Cleaning test environment before tests...");

      let retries = 3;
      while (retries > 0) {
        try {
          await cleanupGoogleEnvironment();
          await cleanupMicrosoftEnvironment();
          console.log("✅ Environment cleaned");
          break;
        } catch (error) {
          retries--;
          if (retries === 0) {
            console.error("❌ Cleanup failed after 3 attempts:", error);
            throw error;
          }
          console.warn(
            `⚠️ Cleanup attempt failed, retrying... (${retries} attempts left)`
          );
          await new Promise((resolve) => setTimeout(resolve, 2000));
        }
      }
    });

    // Use unique names for this test run to avoid conflicts
    const testRunId = Date.now().toString(36);

    const baseVars = {
      // Tokens
      [Var.GoogleAccessToken]: process.env.TEST_GOOGLE_BEARER_TOKEN!,
      [Var.MsGraphToken]: process.env.TEST_MS_BEARER_TOKEN!,
      // Domain config
      [Var.PrimaryDomain]: process.env.TEST_DOMAIN || "test.example.com",
      [Var.IsDomainVerified]: "true",
      // Use unique names with test run ID to avoid conflicts
      [Var.GeneratedPassword]: generateSecurePassword(),
      [Var.AutomationOuName]: `test-automation-${testRunId}`,
      [Var.AutomationOuPath]: `/test-automation-${testRunId}`,
      [Var.ProvisioningUserPrefix]: `test-azuread-provisioning-${testRunId}`,
      [Var.AdminRoleName]: `Test Microsoft Entra Provisioning ${testRunId}`,
      [Var.SamlProfileDisplayName]: `Test Azure AD ${testRunId}`,
      [Var.ProvisioningAppDisplayName]: `Test Google Workspace Provisioning ${testRunId}`,
      [Var.SsoAppDisplayName]: `Test Google Workspace SSO ${testRunId}`,
      [Var.ClaimsPolicyDisplayName]: `Test Google Workspace Basic Claims ${testRunId}`,
      [Var.GeneratedPassword]: randomBytes(16).toString("hex") + "!Aa1"
    } as const;

    const steps = [
      StepId.VerifyPrimaryDomain,
      StepId.CreateAutomationOU,
      StepId.CreateServiceUser,
      StepId.CreateAdminRoleAndAssignUser,
      StepId.ConfigureGoogleSamlProfile,
      StepId.CreateMicrosoftApps,
      StepId.SetupMicrosoftProvisioning,
      StepId.ConfigureMicrosoftSso,
      StepId.SetupMicrosoftClaimsPolicy,
      StepId.CompleteGoogleSsoSetup,
      StepId.AssignUsersToSso
    ] as const;

    let vars: Record<string, any> = { ...baseVars };

    for (const step of steps) {
      it(`Execute: ${step}`, async () => {
        console.log(`\n\uD83D\uDCCB Executing ${step}...`);
        const result = await runStep(step, vars);
        console.log(`   Status: ${result.state.status}`);

        if (result.state.status !== "complete") {
          console.error(`\n❌ ${step} FAILED`);
          console.error("Error:", result.state.error);
          console.error("Summary:", result.state.summary);

          const errorLogs = result.state.logs?.filter(
            (log) => log.level === "error" || (log as any).method
          );
          if (errorLogs?.length) {
            console.error("\nError logs:");
            for (const log of errorLogs) {
              if ((log as any).method) {
                console.error(
                  `  ${(log as any).method} ${(log as any).url} -> ${(log as any).status}`
                );
              } else {
                console.error(`  [${log.level}] ${log.message}`);
              }
              if (log.data) {
                console.error("  Data:", JSON.stringify(log.data, null, 2));
              }
            }
          }
        }

        expect(result.state.status).toBe("complete");
        vars = { ...vars, ...result.newVars };
      });
    }

    const undoSteps = [...steps].reverse();
    for (const step of undoSteps) {
      it(`Undo: ${step}`, async () => {
        console.log(`\n\uD83D\uDD04 Undoing ${step}...`);
        const result = await undoStep(step, vars);
        console.log(`   Status: ${result.state.status}`);
        expect(["reverted", "failed"]).toContain(result.state.status);
      });
    }

    afterAll(async () => {
      console.log("\n\uD83E\uDDF9 Final cleanup...");
      try {
        await cleanupGoogleEnvironment();
        await cleanupMicrosoftEnvironment();
        console.log("✅ Final cleanup complete");
      } catch (error) {
        console.error("❌ Final cleanup failed:", error);
      }
    });
  });
}<|MERGE_RESOLUTION|>--- conflicted
+++ resolved
@@ -6,11 +6,8 @@
 import fs from "fs";
 import path from "path";
 import { fileURLToPath } from "url";
-<<<<<<< HEAD
-import crypto from "crypto";
-=======
 import crypto from "node:crypto";
->>>>>>> ec7fc05a
+
 import {
   cleanupGoogleEnvironment,
   cleanupMicrosoftEnvironment
