--- conflicted
+++ resolved
@@ -85,7 +85,6 @@
     }
   }, [isExpanded]);
 
-<<<<<<< HEAD
   const getDescriptorText = () => {
     if (executing) return "Executing...";
     switch (state?.status) {
@@ -97,14 +96,12 @@
         return state?.summary || "Ready to execute";
     }
   };
-=======
   useEffect(() => {
     if (executing || state?.status === "pending") {
       setIsExpanded(true);
       setLogsOpen(true);
     }
   }, [executing, state?.status]);
->>>>>>> 79a598db
 
   const getStepIndexDisplay = () => {
     const baseClasses =
