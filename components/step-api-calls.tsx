--- conflicted
+++ resolved
@@ -58,11 +58,8 @@
       POST: "bg-secondary/10 text-secondary border-secondary/20",
       PUT: "bg-chart-1/10 text-chart-1 border-chart-1/20",
       DELETE: "bg-destructive/10 text-destructive border-destructive/20"
-<<<<<<< HEAD
     } as const;
-=======
-    };
->>>>>>> 66ffaddd
+
     return (
       <Badge
         variant="outline"
