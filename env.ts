--- conflicted
+++ resolved
@@ -10,20 +10,7 @@
     GOOGLE_OAUTH_CLIENT_ID: z.string(),
     GOOGLE_OAUTH_CLIENT_SECRET: z.string(),
     MICROSOFT_OAUTH_CLIENT_ID: z.string(),
-<<<<<<< HEAD
-    MICROSOFT_OAUTH_CLIENT_SECRET: z.string(),
-    ALLOW_INFO_PURGE: z
-      .preprocess(
-        (v) =>
-          v === "true" ? true
-          : v === "false" ? false
-          : v,
-        z.boolean()
-      )
-      .default(false)
-=======
     MICROSOFT_OAUTH_CLIENT_SECRET: z.string()
->>>>>>> 5466b14f
   },
   client: {},
   shared: {
@@ -38,7 +25,7 @@
           : v,
         z.boolean()
       )
-      .default(false)
+      .default(true)
   },
   runtimeEnv: {
     NODE_ENV: process.env.NODE_ENV,
