--- conflicted
+++ resolved
@@ -252,11 +252,7 @@
 // No vars provided; step ensures OU existence only
 ```
 
-<<<<<<< HEAD
-## Step 4: `createRoleAndAssignUser`
-=======
 ## Step 4: `createAdminRoleAndAssignUser`
->>>>>>> 9532d420
 
 ### Purpose
 
@@ -333,7 +329,6 @@
   "roleName": "Microsoft Entra Provisioning",
   "roleDescription": "Custom role for Microsoft provisioning",
   "rolePrivileges": [
-<<<<<<< HEAD
     { "serviceId": "{directoryServiceId}", "privilegeName": "ORGANIZATION_UNITS_READ" },
     { "serviceId": "{directoryServiceId}", "privilegeName": "USERS_RETRIEVE" },
     { "serviceId": "{directoryServiceId}", "privilegeName": "USERS_CREATE" },
@@ -341,13 +336,6 @@
     { "serviceId": "{directoryServiceId}", "privilegeName": "GROUPS_RETRIEVE" },
     { "serviceId": "{directoryServiceId}", "privilegeName": "GROUPS_CREATE" },
     { "serviceId": "{directoryServiceId}", "privilegeName": "GROUPS_UPDATE" }
-=======
-    { "serviceId": "{directoryServiceId}", "privilegeName": "ORGANIZATION_UNITS_RETRIEVE" },
-    { "serviceId": "{directoryServiceId}", "privilegeName": "USERS_RETRIEVE" },
-    { "serviceId": "{directoryServiceId}", "privilegeName": "USERS_CREATE" },
-    { "serviceId": "{directoryServiceId}", "privilegeName": "USERS_UPDATE" },
-    { "serviceId": "{directoryServiceId}", "privilegeName": "GROUPS_ALL" }
->>>>>>> 9532d420
   ]
 }
 ```
@@ -358,7 +346,6 @@
 - `409 Conflict`: Role already exists (acceptable)
 - `400/403`: error
 
-<<<<<<< HEAD
 #### Variables Extracted on Success
 
 ```ts
@@ -366,9 +353,9 @@
 ```
 
 2. **POST Role Assignment**
-=======
+
 #### Request 3: Assign Role
->>>>>>> 9532d420
+
 
 ```http
 POST https://admin.googleapis.com/admin/directory/v1/customer/my_customer/roleassignments
@@ -381,15 +368,11 @@
   "scopeType": "CUSTOMER"
 }
 ```
-
-<<<<<<< HEAD
 Expected: `201 Created` or `409 Conflict`
-=======
 #### Expected Responses
 
 - `200 OK` or `409 Conflict`
 - `400/404/403`: error
->>>>>>> 9532d420
 
 Example success:
 
