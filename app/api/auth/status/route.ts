<<<<<<< HEAD
import { ApiEndpoint } from "@/constants";
import { getChunkedCookie } from "@/lib/auth";
=======
import { ApiEndpoint, PROVIDERS } from "@/constants";
import { getChunkedCookie } from "@/lib/chunked-cookies";
>>>>>>> e85a206a
import { NextResponse } from "next/server";

export async function GET() {
  const googleToken = await getChunkedCookie(`${PROVIDERS.GOOGLE}_token`);
  const msToken = await getChunkedCookie(`${PROVIDERS.MICROSOFT}_token`);
  const result = { google: { valid: false }, microsoft: { valid: false } };

  if (googleToken) {
    try {
      const res = await fetch(
        `${ApiEndpoint.GoogleAuth.TokenInfo}?access_token=${googleToken}`
      );
      const data = await res.json();
      result.google.valid =
        res.ok && (data.scope || "").includes("admin.directory.user.readonly");
    } catch {
      result.google.valid = false;
    }
  }

  if (msToken) {
    try {
      const res = await fetch(ApiEndpoint.Microsoft.Me, {
        headers: { Authorization: `Bearer ${msToken}` }
      });
      result.microsoft.valid = res.ok;
    } catch {
      result.microsoft.valid = false;
    }
  }

  return NextResponse.json(result);
}<|MERGE_RESOLUTION|>--- conflicted
+++ resolved
@@ -1,10 +1,5 @@
-<<<<<<< HEAD
-import { ApiEndpoint } from "@/constants";
+import { ApiEndpoint, PROVIDERS } from "@/constants";
 import { getChunkedCookie } from "@/lib/auth";
-=======
-import { ApiEndpoint, PROVIDERS } from "@/constants";
-import { getChunkedCookie } from "@/lib/chunked-cookies";
->>>>>>> e85a206a
 import { NextResponse } from "next/server";
 
 export async function GET() {
