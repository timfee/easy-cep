import { OAUTH_STATE_COOKIE_NAME, PROVIDERS, Provider } from "@/constants";
<<<<<<< HEAD
import { env } from "@/env";
import { encrypt, generateAuthUrl, generateState } from "@/lib/auth";
=======
import { encrypt, generateState } from "@/lib/auth/crypto";
import { generateAuthUrl } from "@/lib/auth/oauth";
import { clearChunkedCookie, setChunkedCookie } from "@/lib/chunked-cookies";
>>>>>>> e85a206a
import { NextResponse } from "next/server";

export async function GET(request: Request) {
  const url = new URL(request.url);
  const provider = url.pathname.split("/").pop() as Provider;

  if (provider !== PROVIDERS.GOOGLE && provider !== PROVIDERS.MICROSOFT) {
    return NextResponse.json({ error: "Invalid provider" }, { status: 400 });
  }

  const state = generateState();
  const baseUrl = url.protocol + "//" + url.host;
  const authUrl = generateAuthUrl(provider, state, baseUrl);

  const response = NextResponse.redirect(authUrl);
  const data = { state, provider, timestamp: Date.now() };
  const encrypted = encrypt(JSON.stringify(data));
  await clearChunkedCookie(response, OAUTH_STATE_COOKIE_NAME);
  await setChunkedCookie(response, OAUTH_STATE_COOKIE_NAME, encrypted);
  return response;
}<|MERGE_RESOLUTION|>--- conflicted
+++ resolved
@@ -1,12 +1,12 @@
 import { OAUTH_STATE_COOKIE_NAME, PROVIDERS, Provider } from "@/constants";
-<<<<<<< HEAD
-import { env } from "@/env";
-import { encrypt, generateAuthUrl, generateState } from "@/lib/auth";
-=======
-import { encrypt, generateState } from "@/lib/auth/crypto";
-import { generateAuthUrl } from "@/lib/auth/oauth";
-import { clearChunkedCookie, setChunkedCookie } from "@/lib/chunked-cookies";
->>>>>>> e85a206a
+import {
+  clearChunkedCookie,
+  encrypt,
+  generateAuthUrl,
+  generateState,
+  setChunkedCookie
+} from "@/lib/auth";
+
 import { NextResponse } from "next/server";
 
 export async function GET(request: Request) {
