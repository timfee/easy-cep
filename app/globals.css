--- conflicted
+++ resolved
@@ -1,15 +1,9 @@
 @import "tailwindcss";
 @import "tw-animate-css";
 :root {
-<<<<<<< HEAD
-  --radius: 0.625rem;
-  --background: oklch(1 0 0);
-  --foreground: oklch(0.145 0 0);
-=======
   --radius: 0.375rem;
   --background: oklch(0.982 0.002 247.839);
   --foreground: oklch(0.248 0.006 271.176);
->>>>>>> 66ffaddd
   --card: oklch(1 0 0);
   --card-foreground: oklch(0.248 0.006 271.176);
   --popover: oklch(1 0 0);
