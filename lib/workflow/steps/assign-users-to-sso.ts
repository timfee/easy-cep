--- conflicted
+++ resolved
@@ -119,15 +119,11 @@
               singleSignOnServiceUri: z.string(),
               signOutUri: z.string().optional()
             })
-<<<<<<< HEAD
-            .optional()
-=======
             .optional(),
           spConfig: z.object({
             entityId: z.string(),
             assertionConsumerServiceUri: z.string()
           })
->>>>>>> e791aeef
         });
 
         const profile = await google.get(
