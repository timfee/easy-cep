--- conflicted
+++ resolved
@@ -4,15 +4,14 @@
   isConflictError,
   isNotFoundError
 } from "@/lib/workflow/utils";
-<<<<<<< HEAD
-=======
+
 import {
   extractResourceId,
   ResourceTypes
 } from "@/lib/workflow/utils/resource-ids";
 
 import type { WorkflowVars } from "@/types";
->>>>>>> 3f383c90
+
 import { LogLevel, StepId, Var } from "@/types";
 import { z } from "zod";
 import { defineStep } from "../step-builder";
